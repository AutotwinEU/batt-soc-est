--- conflicted
+++ resolved
@@ -1,37 +1,33 @@
-[tool.poetry]
-name = "autotwin_bselib"
-<<<<<<< HEAD
-version = "0.1.2"
-=======
-version = "0.1.1"
->>>>>>> 4f260111
-description = "Battery SoC Estimation Library for Auto-Twin"
-license = "BSD-3-Clause"
-authors = [
-    "Yiqi Jia <yiqi.jia@polimi.it>"
-]
-readme = "README.md"
-homepage = "https://github.com/AutotwinEU/batt-soc-est"
-keywords = ["auto-twin", "battery model", "SoC estimation"]
-classifiers = [
-    "Development Status :: 1 - Planning",
-    "Intended Audience :: Manufacturing",
-    "License :: OSI Approved :: BSD License",
-    "Operating System :: OS Independent",
-    "Programming Language :: Python :: 3 :: Only"
-]
-
-[tool.poetry.dependencies]
-python = "^3.10"
-neo4j = "^5.17.0"
-pandas = "^2.3.2"
-matplotlib = "^3.10.6"
-scipy = "^1.15.3"
-
-[tool.poetry.group.dev.dependencies]
-black = "^24.2.0"
-flake8 = "^7.0.0"
-
-[build-system]
-requires = ["poetry-core"]
-build-backend = "poetry.core.masonry.api"
+[tool.poetry]
+name = "autotwin_bselib"
+version = "0.0.0"
+description = "Battery SoC Estimation Library for Auto-Twin"
+license = "BSD-3-Clause"
+authors = [
+    "Yiqi Jia <yiqi.jia@polimi.it>"
+]
+readme = "README.md"
+homepage = "https://github.com/AutotwinEU/batt-soc-est"
+keywords = ["auto-twin", "battery model", "SoC estimation"]
+classifiers = [
+    "Development Status :: 1 - Planning",
+    "Intended Audience :: Manufacturing",
+    "License :: OSI Approved :: BSD License",
+    "Operating System :: OS Independent",
+    "Programming Language :: Python :: 3 :: Only"
+]
+
+[tool.poetry.dependencies]
+python = "^3.10"
+neo4j = "^5.17.0"
+pandas = "^2.3.2"
+matplotlib = "^3.10.6"
+scipy = "^1.15.3"
+
+[tool.poetry.group.dev.dependencies]
+black = "^24.2.0"
+flake8 = "^7.0.0"
+
+[build-system]
+requires = ["poetry-core"]
+build-backend = "poetry.core.masonry.api"